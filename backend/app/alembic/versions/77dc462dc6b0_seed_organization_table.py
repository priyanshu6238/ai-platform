--- conflicted
+++ resolved
@@ -16,15 +16,10 @@
 # Adjust the import based on your actual structure
 from app.models import Organization, Project, User, APIKey
 from passlib.context import CryptContext  # To hash passwords securely
-<<<<<<< HEAD
-from app.core.security import get_password_hash
-from app.crud.api_key import generate_api_key
-=======
 from app.core.security import (
     get_password_hash,
     encrypt_api_key,
 )  # Add imports for encryption
->>>>>>> d4b39fd7
 
 # revision identifiers, used by Alembic.
 revision = "77dc462dc6b0"
@@ -97,25 +92,16 @@
 
 
 def create_api_key(session: Session, user: User, organization: Organization) -> APIKey:
-<<<<<<< HEAD
-    """Create an API key with a hashed value."""
-    raw_key, hashed_key = generate_api_key()
-=======
     """Create and return an API key for the user and organization."""
 
     token = secrets.token_urlsafe(32)
     raw_key = "ApiKey " + token
     encrypted_key = encrypt_api_key(raw_key)  # Encrypt the raw key directly
->>>>>>> d4b39fd7
 
     api_key = APIKey(
         key=hashed_key,
         organization_id=organization.id,
-<<<<<<< HEAD
-        user_id=user.id,
-=======
         key=encrypted_key,
->>>>>>> d4b39fd7
     )
     session.add(api_key)
     session.commit()
