--- conflicted
+++ resolved
@@ -2,9 +2,7 @@
 import secrets
 from datetime import datetime
 from sqlmodel import Session, select
-<<<<<<< HEAD
 from app.core.security import verify_password, get_password_hash
-=======
 from app.core.security import (
     verify_password,
     get_password_hash,
@@ -15,9 +13,15 @@
 from cryptography.hazmat.primitives import hashes
 from cryptography.hazmat.primitives.kdf.pbkdf2 import PBKDF2HMAC
 from app.core import settings
->>>>>>> d4b39fd7
 
-from app.models.api_key import APIKey, APIKeyPublic
+from app.models.api_key.api_key import APIKey, APIKeyPublic
+
+
+def generate_api_key() -> tuple[str, str]:
+    """Generate a new API key and its hash."""
+    raw_key = "ApiKey " + secrets.token_urlsafe(32)
+    hashed_key = get_password_hash(raw_key)
+    return raw_key, hashed_key
 
 
 def generate_api_key() -> tuple[str, str]:
@@ -34,14 +38,6 @@
     Generates a new API key for an organization and associates it with a user.
     Returns the API key details with the raw key (shown only once).
     """
-<<<<<<< HEAD
-    # Generate raw key and its hash
-    raw_key, hashed_key = generate_api_key()
-
-    # Create API key record with hashed key
-    api_key = APIKey(
-        key=hashed_key,
-=======
     # Generate raw key and its hash using the helper function
     raw_key, hashed_key = generate_api_key()
     encrypted_key = encrypt_api_key(
@@ -51,7 +47,6 @@
     # Create API key record with encrypted raw key
     api_key = APIKey(
         key=encrypted_key,  # Store the encrypted raw key
->>>>>>> d4b39fd7
         organization_id=organization_id,
         user_id=user_id,
     )
@@ -62,11 +57,7 @@
 
     # Set the raw key in the response (shown only once)
     api_key_dict = api_key.model_dump()
-<<<<<<< HEAD
-    api_key_dict["key"] = raw_key
-=======
     api_key_dict["key"] = raw_key  # Return the raw key to the user
->>>>>>> d4b39fd7
 
     return APIKeyPublic.model_validate(api_key_dict)
 
@@ -136,20 +127,11 @@
 def get_api_key_by_value(session: Session, api_key_value: str) -> APIKeyPublic | None:
     """
     Retrieve an API Key record by verifying the provided key against stored hashes.
-<<<<<<< HEAD
-=======
     Returns the API key in its original format.
->>>>>>> d4b39fd7
     """
     # Get all active API keys
     api_keys = session.exec(select(APIKey).where(APIKey.is_deleted == False)).all()
 
-<<<<<<< HEAD
-    # Check each key
-    for api_key in api_keys:
-        if verify_password(api_key_value, api_key.key):
-            return api_key
-=======
     for api_key in api_keys:
         decrypted_key = decrypt_api_key(api_key.key)
         if api_key_value == decrypted_key:
@@ -158,7 +140,6 @@
             api_key_dict["key"] = decrypted_key
 
             return APIKeyPublic.model_validate(api_key_dict)
->>>>>>> d4b39fd7
     return None
 
 
